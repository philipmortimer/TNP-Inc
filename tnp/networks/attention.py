from abc import ABC
from typing import Optional

import einops
import torch
from check_shapes import check_shapes
from torch import nn
from .kv_cache import update_kv_cache
from .kv_cache_fixed import update_kv_cache_fixed, get_mask_fixed
from torch.nn.attention import SDPBackend, sdpa_kernel


class BaseMultiHeadAttention(nn.Module, ABC):
    def __init__(
        self,
        qk_dim: int,
        v_dim: int,
        num_heads: int,
        head_dim: int,
        p_dropout: float = 0.0,
        linear: bool = False,
    ):
        super().__init__()

        self.qk_dim = qk_dim
        self.v_dim = v_dim
        self.num_heads = num_heads
        self.scale = head_dim**-0.5

        inner_dim = head_dim * num_heads
        project_out = not (num_heads == 1 and head_dim == v_dim)

        self.to_q = nn.Linear(qk_dim, inner_dim, bias=False)
        self.to_k = nn.Linear(qk_dim, inner_dim, bias=False)
        self.to_v = nn.Linear(v_dim, inner_dim, bias=False)
        self.to_out = (
            nn.Sequential(nn.Linear(inner_dim, v_dim), nn.Dropout(p_dropout))
            if project_out
            else nn.Identity()
        )

        self.linear = linear

    @check_shapes(
        "xq: [m, nq, dqk]",
        "xk: [m, nkv, dqk]",
        "xv: [m, nkv, dv]",
        "mask: [nq, nkv]",
        "return: [m, nq, dv]",
    )
    def propagate(
        self,
        xq: torch.Tensor,
        xk: torch.Tensor,
        xv: torch.Tensor,
        mask: Optional[torch.Tensor] = None,
        kv_cache: Optional[dict] = None, # Stores cached KV values if being used
        kv_tag: Optional[str] = None, # Layer ID to look up in kv_cache,
        use_causal: bool = False, # Whether to set causal flag in SDPA,
        use_fixed_kv: bool = False, # Whether to use more optimised fixed kv cache or not - less safe but potentially faster
    ) -> torch.Tensor:
        q = self.to_q(xq)
        k_new = self.to_k(xk)
        v_new = self.to_v(xv)

        q, k_new, v_new = map(
            lambda x: einops.rearrange(x, "m n (h d) -> m h n d", h=self.num_heads),
            (q, k_new, v_new),
        )

        if kv_tag is None: # KV caching not used if no tag provided
            k, v = k_new, v_new
        else:
            mask, use_causal = None, False # Enables Flash for KV case
            if use_fixed_kv:
                k, v = update_kv_cache_fixed(k_new, v_new, kv_cache, kv_tag)
                if False and kv_cache is not None and kv_tag is not None:
                    m, _, k_len, _ = k.shape
                    _, _, q_len, _ = q.shape
                    mask = get_mask_fixed(kv_cache, q_len, k_len)
                    use_causal = False
            else:
                k, v = update_kv_cache(k_new, v_new, kv_cache, kv_tag)
                # Loads cached mask in case of KV caching - https://github.com/pytorch/pytorch/issues/144858
                if False and kv_cache is not None and  kv_tag is not None:
                    m, _, k_len, _ = k.shape
                    _, _, q_len, _ = q.shape
                    mask = torch.tril(torch.ones(k_len, k_len, dtype=torch.bool, device=k.device))[-q_len:]
                    #mask = mask.unsqueeze(0).expand(m, -1, -1).contiguous()
                    use_causal = False
            

        #if mask is not None:
            # Shape goes from [m, nq, nkv] -> [m, h, nq, nkv] by only changing view (no new memory allocated)
            # Code used mask = einops.repeat(mask, "m n1 n2 -> m h n1 n2", h=self.num_heads) previously. More readable but uses more memory.
        #    mask = mask.unsqueeze(1).expand(-1, self.num_heads, -1, -1)
        #    mask = mask.contiguous()

        if self.linear:
            out = linear_attention(q, k, v, attn_mask=mask, scale=self.scale)
        else:
<<<<<<< HEAD
            #with sdpa_kernel(SDPBackend.FLASH_ATTENTION):
            out = nn.functional.scaled_dot_product_attention(  # pylint: disable=not-callable
                q, k, v, attn_mask=mask, scale=self.scale, is_causal=use_causal
            )
=======
            with sdpa_kernel(SDPBackend.FLASH_ATTENTION):
                out = nn.functional.scaled_dot_product_attention(  # pylint: disable=not-callable
                    q, k, v, attn_mask=mask, scale=self.scale, is_causal=use_causal
                )
>>>>>>> c7311da9

        out = einops.rearrange(out, "m h n d -> m n (h d)")
        out = self.to_out(out)
        return out


class MultiHeadAttention(BaseMultiHeadAttention):
    @check_shapes(
        "xq: [m, nq, dqk]",
        "xk: [m, nkv, dqk]",
        "xv: [m, nkv, dv]",
        "mask: [m, nq, nkv]",
        "return: [m, nq, dv]",
    )
    def forward(
        self,
        xq: torch.Tensor,
        xk: torch.Tensor,
        xv: torch.Tensor,
        mask: Optional[torch.Tensor] = None,
    ):
        return super().propagate(xq, xk, xv, mask)


class MultiHeadSelfAttention(BaseMultiHeadAttention):
    def __init__(
        self,
        *,
        embed_dim: int,
        **kwargs,
    ):
        super().__init__(qk_dim=embed_dim, v_dim=embed_dim, **kwargs)

    @check_shapes("x: [m, n, d]", "mask: [n, n]", "return: [m, n, d]")
    def forward(
        self,
        x: torch.Tensor,
        mask: Optional[torch.Tensor] = None,
        kv_cache: Optional[dict] = None,
        kv_tag: Optional[str] = None,
        use_causal: bool = False, # Whether to set causal flag in SDPA
        use_fixed_kv: bool = False, # Whether to use more optimised fixed kv cache or not - less safe but potentially faster
    ) -> torch.Tensor:
        return super().propagate(x, x, x, mask, kv_cache=kv_cache, kv_tag=kv_tag, use_causal=use_causal, use_fixed_kv=use_fixed_kv)


class MultiHeadCrossAttention(BaseMultiHeadAttention):
    def __init__(
        self,
        *,
        embed_dim: int,
        **kwargs,
    ):
        super().__init__(qk_dim=embed_dim, v_dim=embed_dim, **kwargs)

    @check_shapes(
        "xq: [m, nq, dx]",
        "xkv: [m, nkv, dx]",
        "mask: [nq, nkv]",
        "return: [m, nq, dx]",
    )
    def forward(
        self, xq: torch.Tensor, xkv: torch.Tensor, mask: Optional[torch.Tensor] = None
    ):
        return super().propagate(xq, xkv, xkv, mask)


class MultiHeadKRAttention(BaseMultiHeadAttention):
    """https://arxiv.org/abs/2411.12502."""
    def __init__(self, *, embed_dim: int, **kwargs):
        super().__init__(qk_dim=embed_dim, v_dim=embed_dim, **kwargs)

    @check_shapes(
        "xq: [m, nq, dx]",
        "xkv: [m, nkv, dx]",
        "mask: [m, nq, nkv]",
        "return[0]: [m, nq, dx]",
        "return[1]: [m, nkv, dx]",
    )
    def forward(
        self, xq: torch.Tensor, xkv: torch.Tensor, mask: Optional[torch.Tensor] = None
    ):
        # Concatenate queries and keys.
        xqk = torch.cat([xq, xkv], dim=-2)

        out = super().propagate(xqk, xkv, xkv, mask)

        # Split into query and key output.
        outq, outk = torch.split(out, [xq.shape[-2], xkv.shape[-2]], dim=-2)

        return outq, outk


@check_shapes(
    "q: [m, h, nq, dqk]",
    "k: [m, h, nkv, dqk]",
    "v: [m, h, nkv, dq]",
)
def linear_attention(
    q: torch.Tensor,
    k: torch.Tensor,
    v: torch.Tensor,
    attn_mask: Optional[torch.Tensor],
    scale: float = 1.0,
):
    if attn_mask is not None:
        # TODO: What is going on here.
        raise NotImplementedError("Not implemented yet.")

    q = q.softmax(dim=-1)
    k = k.softmax(dim=-1)
    q = q * scale

    kv = k.transpose(-1, -2) @ v
    out = q @ kv
    return out<|MERGE_RESOLUTION|>--- conflicted
+++ resolved
@@ -99,17 +99,10 @@
         if self.linear:
             out = linear_attention(q, k, v, attn_mask=mask, scale=self.scale)
         else:
-<<<<<<< HEAD
             #with sdpa_kernel(SDPBackend.FLASH_ATTENTION):
             out = nn.functional.scaled_dot_product_attention(  # pylint: disable=not-callable
                 q, k, v, attn_mask=mask, scale=self.scale, is_causal=use_causal
             )
-=======
-            with sdpa_kernel(SDPBackend.FLASH_ATTENTION):
-                out = nn.functional.scaled_dot_product_attention(  # pylint: disable=not-callable
-                    q, k, v, attn_mask=mask, scale=self.scale, is_causal=use_causal
-                )
->>>>>>> c7311da9
 
         out = einops.rearrange(out, "m h n d -> m n (h d)")
         out = self.to_out(out)
